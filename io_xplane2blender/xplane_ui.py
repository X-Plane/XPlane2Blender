--- conflicted
+++ resolved
@@ -2,6 +2,7 @@
 # Creates the User Interface for all X-Plane settings.
 
 import collections
+from typing import Optional 
 
 import bpy
 from .xplane_ops import *
@@ -839,8 +840,25 @@
         box.prop(obj.xplane.manip, 'cursor', text="Cursor")
         box.prop(obj.xplane.manip, 'tooltip', text="Tooltip")
 
-<<<<<<< HEAD
-        
+        def show_dataref_search_window_pairing(box, dataref_prop_name:str, prop_text:Optional[str]=None)->None:
+            row = box.row()
+            if prop_text:
+                row.prop(obj.xplane.manip, dataref_prop_name, prop_text)
+            else:
+                row.prop(obj.xplane.manip, dataref_prop_name)
+
+            scene = bpy.context.scene
+            expanded = scene.xplane.dataref_search_window_state.dataref_prop_dest == "bpy.context.active_object.xplane.manip." + dataref_prop_name
+            if expanded:
+                our_icon = "ZOOM_OUT"
+            else:
+                our_icon = "ZOOM_IN"
+            dataref_search_toggle_op = row.operator('xplane.dataref_search_toggle', text = "", emboss = False, icon = our_icon)
+            dataref_search_toggle_op.paired_dataref_prop = "bpy.context.active_object.xplane.manip." + dataref_prop_name
+            # Finally, in the next row, if we are expanded, build the entire search list.
+            if expanded:
+                dataref_search_window_layout(box)
+
         MANIPULATORS_AXIS = { MANIP_DRAG_XY,
                               MANIP_DRAG_AXIS,
                               MANIP_COMMAND_AXIS,
@@ -859,8 +877,7 @@
 
         MANIPULATORS_COMMAND_CLASSIC = { MANIP_COMMAND,
                                          MANIP_COMMAND_AXIS,
-                                         MANIP_COMMAND_KNOB,
-                                         MANIP_COMMAND_SWITCH_LEFT_RIGHT,
+        
                                          MANIP_COMMAND_SWITCH_UP_DOWN}
 
         MANIPULATORS_COMMAND_1110 = { MANIP_COMMAND_KNOB2,
@@ -985,96 +1002,20 @@
             if predicates[0](manipType):
                 if predicates[1]:
                     text = predicates[1](manipType)
-                    if text:
-                        box.prop(obj.xplane.manip, prop, text=text)
+                    if prop == "dataref1" or prop == "dataref2":
+                        show_dataref_search_window_pairing(box,prop,text)
                     else:
-                        box.prop(obj.xplane.manip, prop)
+                        if text:
+                            box.prop(obj.xplane.manip, prop, text=text)
+                        else:
+                            box.prop(obj.xplane.manip, prop)
 
                 else:
                     box.prop(obj.xplane.manip, prop)
-
-                if prop == 'dataref1' and not props['dataref2'][0](manipType):
-                    box.operator('xplane.dataref_search', emboss = True, icon = "VIEWZOOM")
-                elif prop == 'dataref2':
-                    box.operator('xplane.dataref_search', emboss = True, icon = "VIEWZOOM")
 
         if  manipType == MANIP_DRAG_AXIS_DETENT or\
             manipType == MANIP_DRAG_ROTATE_DETENT:
             axis_detent_ranges_layout(self, box, obj.xplane.manip)
-=======
-        manipType = obj.xplane.manip.type
-
-        def show_dataref_search_window_pairing(box, dataref_prop_name:str):
-            row = box.row()
-            row.prop(obj.xplane.manip, dataref_prop_name)
-            scene = bpy.context.scene
-            expanded = scene.xplane.dataref_search_window_state.dataref_prop_dest == "bpy.context.active_object.xplane.manip." + dataref_prop_name
-            if expanded:
-                our_icon = "ZOOM_OUT"
-            else:
-                our_icon = "ZOOM_IN"
-            dataref_search_toggle_op = row.operator('xplane.dataref_search_toggle', text = "", emboss = False, icon = our_icon)
-            dataref_search_toggle_op.paired_dataref_prop = "bpy.context.active_object.xplane.manip." + dataref_prop_name
-            # Finally, in the next row, if we are expanded, build the entire search list.
-            if expanded:
-                dataref_search_window_layout(box)
-
-        if manipType not in (MANIP_COMMAND, MANIP_COMMAND_AXIS, MANIP_COMMAND_KNOB, MANIP_COMMAND_SWITCH_UP_DOWN, MANIP_COMMAND_SWITCH_LEFT_RIGHT):
-            if manipType != MANIP_DRAG_XY:
-                show_dataref_search_window_pairing(box,"dataref1")
-            else:
-                show_dataref_search_window_pairing(box,"dataref1")
-                show_dataref_search_window_pairing(box,"dataref2")
-
-        # drag axis lenghts
-        if manipType in (MANIP_DRAG_XY, MANIP_DRAG_AXIS, MANIP_COMMAND_AXIS):
-            box.prop(obj.xplane.manip, 'dx')
-            box.prop(obj.xplane.manip, 'dy')
-
-            if manipType in(MANIP_DRAG_AXIS, MANIP_COMMAND_AXIS):
-                box.prop(obj.xplane.manip, 'dz')
-
-        elif manipType == MANIP_DRAG_AXIS_PIX:
-             box.prop(obj.xplane.manip, 'dx')
-             box.prop(obj.xplane.manip, 'step')
-             box.prop(obj.xplane.manip, 'exp')
-
-        # values
-        if manipType == MANIP_DRAG_XY:
-            box.prop(obj.xplane.manip, 'v1_min')
-            box.prop(obj.xplane.manip, 'v1_max')
-            box.prop(obj.xplane.manip, 'v2_min')
-            box.prop(obj.xplane.manip, 'v2_max')
-        elif manipType in (MANIP_DRAG_AXIS, MANIP_DRAG_AXIS_PIX, MANIP_AXIS_SWITCH_UP_DOWN, MANIP_AXIS_SWITCH_LEFT_RIGHT):
-            box.prop(obj.xplane.manip, 'v1')
-            box.prop(obj.xplane.manip, 'v2')
-        elif manipType == MANIP_COMMAND:
-            box.prop(obj.xplane.manip, MANIP_COMMAND)
-        elif manipType in (MANIP_COMMAND_AXIS, MANIP_COMMAND_KNOB, MANIP_COMMAND_SWITCH_UP_DOWN, MANIP_COMMAND_SWITCH_LEFT_RIGHT):
-            box.prop(obj.xplane.manip, 'positive_command')
-            box.prop(obj.xplane.manip, 'negative_command')
-        elif manipType == MANIP_PUSH:
-            box.prop(obj.xplane.manip, 'v_down')
-            box.prop(obj.xplane.manip, 'v_up')
-        elif manipType == MANIP_RADIO:
-            box.prop(obj.xplane.manip, 'v_down')
-        elif manipType == MANIP_TOGGLE:
-            box.prop(obj.xplane.manip, 'v_on')
-            box.prop(obj.xplane.manip, 'v_off')
-        elif manipType in (MANIP_DELTA, MANIP_WRAP):
-            box.prop(obj.xplane.manip, 'v_down')
-            box.prop(obj.xplane.manip, 'v_hold')
-            box.prop(obj.xplane.manip, 'v1_min')
-            box.prop(obj.xplane.manip, 'v1_max')
-
-        if manipType in (MANIP_AXIS_SWITCH_UP_DOWN, MANIP_AXIS_SWITCH_LEFT_RIGHT):
-            box.prop(obj.xplane.manip, 'click_step')
-            box.prop(obj.xplane.manip, 'hold_step')
-
-        # v1050: mouse wheel support
-        if manipType in MOUSE_WHEEL_MANIPULATORS and xplane_version >= 1050:
-            box.prop(obj.xplane.manip, 'wheel_delta')
->>>>>>> 75dbc383
 
 # Function: conditions_layout
 # Draws the UI layout for conditions.
