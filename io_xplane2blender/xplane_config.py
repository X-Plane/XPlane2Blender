--- conflicted
+++ resolved
@@ -38,21 +38,14 @@
 # Constant: CURRENT_BUILD_TYPE_VERSION
 #
 # The current build type version, must be > 0
-<<<<<<< HEAD
 # if not BUILD_TYPE_DEV or BULD_TYPE_LEGACY
-=======
->>>>>>> 75dbc383
 CURRENT_BUILD_TYPE_VERSION = 0
 
 # Constant: CURRENT_DATA_MODEL_VERSION
 #
 # The current data model version, incrementing every time xplane_constants, xplane_props, or xplane_updater
 # changes. Builds earlier than 3.4.0-beta.5 have and a version of 0 
-<<<<<<< HEAD
-CURRENT_DATA_MODEL_VERSION = 27
-=======
-CURRENT_DATA_MODEL_VERSION = 12
->>>>>>> 75dbc383
+CURRENT_DATA_MODEL_VERSION = 28
 
 # Constant: CURRENT_BUILD_NUMBER
 #
